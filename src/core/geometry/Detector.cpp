/**
 * @file
 * @brief Implementation of detector
 *
 * @copyright Copyright (c) 2017 CERN and the Allpix Squared authors.
 * This software is distributed under the terms of the MIT License, copied verbatim in the file "LICENSE.md".
 * In applying this license, CERN does not waive the privileges and immunities granted to it by virtue of its status as an
 * Intergovernmental Organization or submit itself to any jurisdiction.
 */

#include <memory>
#include <stdexcept>
#include <string>
#include <utility>

#include <Math/Rotation3D.h>
#include <Math/Translation3D.h>

#include "Detector.hpp"
#include "core/module/exceptions.h"

using namespace allpix;

/**
 * @throws InvalidModuleActionException If the detector model pointer is a null pointer
 *
 * Creates a detector without any electric field in the sensor.
 */
Detector::Detector(std::string name,
                   std::shared_ptr<DetectorModel> model,
                   ROOT::Math::XYZPoint position,
                   const ROOT::Math::Rotation3D& orientation)
    : Detector(std::move(name), std::move(position), orientation) {
    model_ = std::move(model);
    // Check if valid model is supplied
    if(model_ == nullptr) {
        throw InvalidModuleActionException("Detector model cannot be a null pointer");
    }

    magnetic_field_on_ = false;
    // Build the transformation matrix
    build_transform();
}

/**
 * This constructor can only be called directly by the \ref GeometryManager to
 * instantiate incomplete detectors where the model is added later. It is ensured
 * that these detectors can never be accessed by modules before the detector
 * model is added.
 */
Detector::Detector(std::string name, ROOT::Math::XYZPoint position, const ROOT::Math::Rotation3D& orientation)
    : name_(std::move(name)), position_(std::move(position)), orientation_(orientation) {}

void Detector::set_model(std::shared_ptr<DetectorModel> model) {
    model_ = std::move(model);
    electric_field_.set_model_parameters(model_->getSensorCenter(), model_->getSensorSize(), model_->getPixelSize());
    magnetic_field_on_ = false;
    build_transform();
}
void Detector::build_transform() {
    // Transform from locally centered to global coordinates
    ROOT::Math::Translation3D translation_center(static_cast<ROOT::Math::XYZVector>(position_));
    ROOT::Math::Rotation3D rotation_center(orientation_);
    // Transformation from locally centered into global coordinate system, consisting of
    // * The rotation into the global coordinate system
    // * The shift from the origin to the detector position
    ROOT::Math::Transform3D transform_center(rotation_center, translation_center);
    // Transform from locally centered to local coordinates
    ROOT::Math::Translation3D translation_local(static_cast<ROOT::Math::XYZVector>(model_->getCenter()));
    ROOT::Math::Transform3D transform_local(translation_local);
    // Compute total transform local to global by first transforming local to locally centered and then to global coordinates
    transform_ = transform_center * transform_local.Inverse();
}

std::string Detector::getName() const {
    return name_;
}
std::string Detector::getType() const {
    return model_->getType();
}

const std::shared_ptr<DetectorModel> Detector::getModel() const {
    return model_;
}

ROOT::Math::XYZPoint Detector::getPosition() const {
    return position_;
}
ROOT::Math::Rotation3D Detector::getOrientation() const {
    return orientation_;
}

/**
 * @warning The local coordinate position does normally not have its origin at the center of rotation
 *
 * The origin of the local frame is at the center of the first pixel in the middle of the sensor.
 */
ROOT::Math::XYZPoint Detector::getLocalPosition(const ROOT::Math::XYZPoint& global_pos) const {
    return transform_.Inverse()(global_pos);
}
ROOT::Math::XYZPoint Detector::getGlobalPosition(const ROOT::Math::XYZPoint& local_pos) const {
    return transform_(local_pos);
}

/**
 * The definition of inside the sensor is determined by the detector model
 */
bool Detector::isWithinSensor(const ROOT::Math::XYZPoint& local_pos) const {
    auto sensor_center = model_->getSensorCenter();
    auto sensor_size = model_->getSensorSize();
    return (2 * std::fabs(local_pos.z() - sensor_center.z()) <= sensor_size.z()) &&
           (2 * std::fabs(local_pos.y() - sensor_center.y()) <= sensor_size.y()) &&
           (2 * std::fabs(local_pos.x() - sensor_center.x()) <= sensor_size.x());
}

/**
 * The definition of inside the implant region is determined by the detector model
 *
 * @note The pixel implant currently is always positioned symmetrically, in the center of the pixel cell.
 */
bool Detector::isWithinImplant(const ROOT::Math::XYZPoint& local_pos) const {

    auto x_mod_pixel = std::fmod(local_pos.x() + model_->getPixelSize().x() / 2, model_->getPixelSize().x()) -
                       model_->getPixelSize().x() / 2;
    auto y_mod_pixel = std::fmod(local_pos.y() + model_->getPixelSize().y() / 2, model_->getPixelSize().y()) -
                       model_->getPixelSize().y() / 2;

    return (std::fabs(x_mod_pixel) <= std::fabs(model_->getImplantSize().x() / 2) &&
            std::fabs(y_mod_pixel) <= std::fabs(model_->getImplantSize().y() / 2));
}

/**
 * The pixel has internal information about the size and location specific for this detector
 */
Pixel Detector::getPixel(unsigned int x, unsigned int y) {
    Pixel::Index index(x, y);

    auto size = model_->getPixelSize();

    // WARNING This relies on the origin of the local coordinate system
    auto local_x = size.x() * x;
    auto local_y = size.y() * y;
    auto local_z = model_->getSensorCenter().z() - model_->getSensorSize().z() / 2.0;

    auto local_center = ROOT::Math::XYZPoint(local_x, local_y, local_z);
    auto global_center = getGlobalPosition(local_center);

    return {index, local_center, global_center, size};
}

/**
 * The electric field is replicated for all pixels and uses flipping at each boundary (side effects are not modeled in this
 * stage). Outside of the sensor the electric field is strictly zero by definition.
 */
bool Detector::hasElectricField() const {
    return electric_field_.isValid();
}

/**
 * The electric field is replicated for all pixels and uses flipping at each boundary (side effects are not modeled in this
 * stage). Outside of the sensor the electric field is strictly zero by definition.
 */
ROOT::Math::XYZVector Detector::getElectricField(const ROOT::Math::XYZPoint& pos) const {
    return electric_field_.get(pos);
}

/**
 * The type of the electric field is set depending on the function used to apply it.
 */
FieldType Detector::getElectricFieldType() const {
    return electric_field_.getType();
}

/**
 * @throws std::invalid_argument If the electric field sizes are incorrect or the thickness domain is outside the sensor
 */
void Detector::setElectricFieldGrid(std::shared_ptr<std::vector<double>> field,
                                    std::array<size_t, 3> sizes,
                                    std::array<double, 2> scales,
                                    std::array<double, 2> offset,
                                    std::pair<double, double> thickness_domain) {
    electric_field_.setGrid(std::move(field), sizes, scales, offset, thickness_domain);
<<<<<<< HEAD
}

void Detector::setElectricFieldFunction(FieldFunction<ROOT::Math::XYZVector> function,
                                        std::pair<double, double> thickness_domain,
                                        FieldType type) {
    electric_field_.setFunction(std::move(function), thickness_domain, type);
}

bool Detector::hasWeightingField() const {
    return weighting_field_.isValid();
}

/**
 * The weighting field is retrieved relative to a reference pixel. Outside of the sensor the weighting field is strictly zero
 * by definition.
 */
ROOT::Math::XYZVector Detector::getWeightingField(const ROOT::Math::XYZPoint& pos, unsigned int, unsigned int) const {
    // FIXME
    return weighting_field_.get(pos);
}

/**
 * The type of the weighting field is set depending on the function used to apply it.
 */
FieldType Detector::getWeightingFieldType() const {
    return weighting_field_.getType();
}

/**
 * @throws std::invalid_argument If the weighting field sizes are incorrect or the thickness domain is outside the sensor
 */
void Detector::setWeightingFieldGrid(std::shared_ptr<std::vector<double>> field,
                                     std::array<size_t, 3> sizes,
                                     std::array<double, 2> scales,
                                     std::array<double, 2> offset,
                                     std::pair<double, double> thickness_domain) {
    weighting_field_.setGrid(std::move(field), sizes, scales, offset, thickness_domain);
}

void Detector::setWeightingFieldFunction(FieldFunction<ROOT::Math::XYZVector> function,
                                         std::pair<double, double> thickness_domain,
                                         FieldType type) {
    weighting_field_.setFunction(std::move(function), thickness_domain, type);
=======
}

void Detector::setElectricFieldFunction(FieldFunction<ROOT::Math::XYZVector> function,
                                        std::pair<double, double> thickness_domain,
                                        FieldType type) {
    electric_field_.setFunction(std::move(function), thickness_domain, type);
>>>>>>> 30b470b8
}

bool Detector::hasMagneticField() const {
    return magnetic_field_on_;
}

// TODO Currently the magnetic field in the detector is fixed to the field vector at it's center position. Change in case a
// field gradient is needed inside the sensor.
void Detector::setMagneticField(ROOT::Math::XYZVector b_field) {
    magnetic_field_on_ = true;
    magnetic_field_ = std::move(b_field);
}

/**
 * The magnetic field is evaluated for any sensor position.
 */
ROOT::Math::XYZVector Detector::getMagneticField() const {
    return magnetic_field_;
}<|MERGE_RESOLUTION|>--- conflicted
+++ resolved
@@ -180,7 +180,6 @@
                                     std::array<double, 2> offset,
                                     std::pair<double, double> thickness_domain) {
     electric_field_.setGrid(std::move(field), sizes, scales, offset, thickness_domain);
-<<<<<<< HEAD
 }
 
 void Detector::setElectricFieldFunction(FieldFunction<ROOT::Math::XYZVector> function,
@@ -224,14 +223,6 @@
                                          std::pair<double, double> thickness_domain,
                                          FieldType type) {
     weighting_field_.setFunction(std::move(function), thickness_domain, type);
-=======
-}
-
-void Detector::setElectricFieldFunction(FieldFunction<ROOT::Math::XYZVector> function,
-                                        std::pair<double, double> thickness_domain,
-                                        FieldType type) {
-    electric_field_.setFunction(std::move(function), thickness_domain, type);
->>>>>>> 30b470b8
 }
 
 bool Detector::hasMagneticField() const {
