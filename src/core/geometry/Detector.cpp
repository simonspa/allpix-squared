/**
 * @file
 * @brief Implementation of detector
 *
 * @copyright MIT License
 */

#include <memory>
#include <stdexcept>
#include <string>
#include <utility>

#include <Math/Rotation3D.h>
#include <Math/Translation3D.h>

#include "Detector.hpp"
#include "core/module/exceptions.h"

using namespace allpix;

/**
 * @throws InvalidModuleActionException If the detector model pointer is a null pointer
 *
 * Creates a detector without any electric field in the sensor.
 */
Detector::Detector(std::string name,
                   std::shared_ptr<DetectorModel> model,
                   ROOT::Math::XYZPoint position,
                   ROOT::Math::EulerAngles orientation)
<<<<<<< HEAD
    : name_(std::move(name)), model_(std::move(model)), position_(std::move(position)), orientation_(orientation),
      electric_field_sizes_{{0, 0, 0}}, electric_field_(nullptr) {
=======
    : Detector(std::move(name), std::move(position), std::move(orientation)) {
    model_ = std::move(model);
>>>>>>> 4406bb36
    // Check if valid model is supplied
    if(model_ == nullptr) {
        throw InvalidModuleActionException("Detector model cannot be a null pointer");
    }

    // Build the transformation matrix
    build_transform();
}

/**
 * This constructor can only be called directly by the \ref GeometryManager to
 * instantiate incomplete detectors where the model is added later. It is ensured
 * that these detectors can never be accessed by modules before the detector
 * model is added.
 */
Detector::Detector(std::string name, ROOT::Math::XYZPoint position, ROOT::Math::EulerAngles orientation)
    : name_(std::move(name)), position_(std::move(position)), orientation_(orientation), electric_field_sizes_{{0, 0, 0}},
      electric_field_(nullptr) {}
void Detector::set_model(std::shared_ptr<DetectorModel> model) {
    model_ = model;
    build_transform();
}
void Detector::build_transform() {
    // Transform from center to local coordinate
    ROOT::Math::Translation3D translation_center(static_cast<ROOT::Math::XYZVector>(position_));
    ROOT::Math::Rotation3D rotation_center(orientation_);
    ROOT::Math::Transform3D transform_center(rotation_center.Inverse(), translation_center);
    // Transform from global to center
    ROOT::Math::Translation3D translation_local(static_cast<ROOT::Math::XYZVector>(model_->getCenter()));
    ROOT::Math::Transform3D transform_local(translation_local);
    // Compute total transform
    transform_ = transform_center * transform_local.Inverse();
}

std::string Detector::getName() const {
    return name_;
}
std::string Detector::getType() const {
    return model_->getType();
}

const std::shared_ptr<DetectorModel> Detector::getModel() const {
    return model_;
}

ROOT::Math::XYZPoint Detector::getPosition() const {
    return position_;
}
ROOT::Math::EulerAngles Detector::getOrientation() const {
    return orientation_;
}

/**
 * @warning The local coordinate position does normally not have its origin at the center of rotation
 *
 * The origin of the local frame is at the center of the first pixel in the middle of the sensor
 */
ROOT::Math::XYZPoint Detector::getLocalPosition(const ROOT::Math::XYZPoint& global_pos) const {
    return transform_.Inverse()(global_pos);
}
ROOT::Math::XYZPoint Detector::getGlobalPosition(const ROOT::Math::XYZPoint& local_pos) const {
    return transform_(local_pos);
}

/**
 * The definition of inside the sensor is determined by the detector model
 */
bool Detector::isWithinSensor(const ROOT::Math::XYZPoint& local_pos) const {
    return (
        (local_pos.x() >= model_->getSensorMinX() && local_pos.x() <= model_->getSensorMinX() + model_->getSensorSizeX()) &&
        (local_pos.y() >= model_->getSensorMinY() && local_pos.y() <= model_->getSensorMinY() + model_->getSensorSizeY()) &&
        (local_pos.z() >= model_->getSensorMinZ() && local_pos.z() <= model_->getSensorMinZ() + model_->getSensorSizeZ()));
}

/**
 * The electric field is replicated for all pixels and uses flipping at each boundary (side effects are not modeled in this
 * stage). Outside of the sensor the electric field is strictly zero by definition.
 */
bool Detector::hasElectricField() const {
    return electric_field_sizes_[0] != 0 && electric_field_sizes_[1] != 0 && electric_field_sizes_[2] != 0;
}

/**
 * The electric field is replicated for all pixels and uses flipping at each boundary (side effects are not modeled in this
 * stage). Outside of the sensor the electric field is strictly zero by definition.
 */
ROOT::Math::XYZVector Detector::getElectricField(const ROOT::Math::XYZPoint& pos) const {
    double* field = get_electric_field_raw(pos.x(), pos.y(), pos.z());

    if(field == nullptr) {
        // FIXME: Determine what we should do if we have no external electric field...
        return ROOT::Math::XYZVector(0, 0, 0);
    }

    return ROOT::Math::XYZVector(*(field), *(field + 1), *(field + 2));
}

/**
 * The local position is first converted to pixel coordinates. The stored electric field if the index is odd.
 */
double* Detector::get_electric_field_raw(double x, double y, double z) const {
    // FIXME: We need to revisit this to be faster and not too specific

    // Compute corresponding pixel indices
    auto pixel_x = static_cast<int>(std::round(x / model_->getPixelSizeX()));
    auto pixel_y = static_cast<int>(std::round(y / model_->getPixelSizeY()));

    // Convert to the pixel frame
    x -= pixel_x * model_->getPixelSizeX();
    y -= pixel_y * model_->getPixelSizeY();

    // Do flipping if necessary
    if((pixel_x % 2) == 1) {
        x *= -1;
    }
    if((pixel_y % 2) == 1) {
        y *= -1;
    }

    // Compute indices
    auto x_ind = static_cast<int>(std::floor(static_cast<double>(electric_field_sizes_[0]) *
                                             (x + model_->getPixelSizeX() / 2.0) / model_->getPixelSizeX()));
    auto y_ind = static_cast<int>(std::floor(static_cast<double>(electric_field_sizes_[1]) *
                                             (y + model_->getPixelSizeY() / 2.0) / model_->getPixelSizeY()));
    auto z_ind = static_cast<int>(std::floor(static_cast<double>(electric_field_sizes_[2]) * (z - model_->getSensorMinZ()) /
                                             model_->getSensorSizeZ()));

    // Check for indices within the sensor
    if(x_ind < 0 || x_ind >= static_cast<int>(electric_field_sizes_[0]) || y_ind < 0 ||
       y_ind >= static_cast<int>(electric_field_sizes_[1]) || z_ind < 0 ||
       z_ind >= static_cast<int>(electric_field_sizes_[2])) {
        return nullptr;
    }

    // Compute total index
    size_t tot_ind = static_cast<size_t>(x_ind) * electric_field_sizes_[1] * electric_field_sizes_[2] * 3 +
                     static_cast<size_t>(y_ind) * electric_field_sizes_[2] * 3 + static_cast<size_t>(z_ind) * 3;
    return &(*electric_field_)[tot_ind];
}

/**
 * The electric field is stored as a large flat array. If the sizes are denoted as respectively X_SIZE, Y_ SIZE and Z_SIZE,
 * each position (x, y, z) has three indices:
 * - x*Y_SIZE*Z_SIZE*3+y*Z_SIZE*3+z*3: the x-component of the electric field
 * - x*Y_SIZE*Z_SIZE*3+y*Z_SIZE*3+z*3+1: the y-component of the electric field
 * - x*Y_SIZE*Z_SIZE*3+y*Z_SIZE*3+z*3+2: the z-component of the electric field
 */
void Detector::setElectricField(std::shared_ptr<std::vector<double>> field, std::array<size_t, 3> sizes) {
    if(sizes[0] * sizes[1] * sizes[2] * 3 != field->size()) {
        throw std::invalid_argument("electric field does not match the given sizes");
    }
    electric_field_ = std::move(field);
    electric_field_sizes_ = sizes;
}<|MERGE_RESOLUTION|>--- conflicted
+++ resolved
@@ -27,13 +27,8 @@
                    std::shared_ptr<DetectorModel> model,
                    ROOT::Math::XYZPoint position,
                    ROOT::Math::EulerAngles orientation)
-<<<<<<< HEAD
     : name_(std::move(name)), model_(std::move(model)), position_(std::move(position)), orientation_(orientation),
       electric_field_sizes_{{0, 0, 0}}, electric_field_(nullptr) {
-=======
-    : Detector(std::move(name), std::move(position), std::move(orientation)) {
-    model_ = std::move(model);
->>>>>>> 4406bb36
     // Check if valid model is supplied
     if(model_ == nullptr) {
         throw InvalidModuleActionException("Detector model cannot be a null pointer");
