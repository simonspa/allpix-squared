--- conflicted
+++ resolved
@@ -197,47 +197,7 @@
          * returned by this method is likely larger than the minimum possible size of a box around all elements. It will only
          * return the minimum size if \ref DetectorModel::getCenter corresponds to the geometric center of the model.
          */
-<<<<<<< HEAD
-        virtual ROOT::Math::XYZVector getSize() const {
-            ROOT::Math::XYZVector max(std::numeric_limits<double>::lowest(),
-                                      std::numeric_limits<double>::lowest(),
-                                      std::numeric_limits<double>::lowest());
-            ROOT::Math::XYZVector min(
-                std::numeric_limits<double>::max(), std::numeric_limits<double>::max(), std::numeric_limits<double>::max());
-
-            std::array<ROOT::Math::XYZPoint, 2> centers = {{getSensorCenter(), getChipCenter()}};
-            std::array<ROOT::Math::XYZVector, 2> sizes = {{getSensorSize(), getChipSize()}};
-
-            for(size_t i = 0; i < 2; ++i) {
-                max.SetX(std::max(max.x(), (centers.at(i) + sizes.at(i) / 2.0).x()));
-                max.SetY(std::max(max.y(), (centers.at(i) + sizes.at(i) / 2.0).y()));
-                max.SetZ(std::max(max.z(), (centers.at(i) + sizes.at(i) / 2.0).z()));
-                min.SetX(std::min(min.x(), (centers.at(i) - sizes.at(i) / 2.0).x()));
-                min.SetY(std::min(min.y(), (centers.at(i) - sizes.at(i) / 2.0).y()));
-                min.SetZ(std::min(min.z(), (centers.at(i) - sizes.at(i) / 2.0).z()));
-            }
-
-            for(auto& support_layer : getSupportLayers()) {
-                auto size = support_layer.getSize();
-                auto center = support_layer.getCenter();
-                max.SetX(std::max(max.x(), (center + size / 2.0).x()));
-                max.SetY(std::max(max.y(), (center + size / 2.0).y()));
-                max.SetZ(std::max(max.z(), (center + size / 2.0).z()));
-                min.SetX(std::min(min.x(), (center - size / 2.0).x()));
-                min.SetY(std::min(min.y(), (center - size / 2.0).y()));
-                min.SetZ(std::min(min.z(), (center - size / 2.0).z()));
-            }
-
-            ROOT::Math::XYZVector size;
-            size.SetX(2 * std::max(max.x() - getCenter().x(), getCenter().x() - min.x()));
-            size.SetY(2 * std::max(max.y() - getCenter().y(), getCenter().y() - min.y()));
-            size.SetZ((max.z() - getCenter().z()) +
-                      (getCenter().z() - min.z())); // max.z() is positive (chip side) and min.z() is negative (sensor side)
-            return size;
-        }
-=======
         virtual ROOT::Math::XYZVector getSize() const;
->>>>>>> 5e5265c1
 
         /* PIXEL GRID */
         /**
