/**
 * @file
 * @brief Definition of simple charge transfer module
 * @copyright Copyright (c) 2017 CERN and the Allpix Squared authors.
 * This software is distributed under the terms of the MIT License, copied verbatim in the file "LICENSE.md".
 * In applying this license, CERN does not waive the privileges and immunities granted to it by virtue of its status as an
 * Intergovernmental Organization or submit itself to any jurisdiction.
 */

#include <map>
#include <memory>
#include <string>
#include <vector>

#include <TH1D.h>

#include "core/config/Configuration.hpp"
#include "core/geometry/GeometryManager.hpp"
#include "core/messenger/Messenger.hpp"
#include "core/module/Module.hpp"

#include "objects/Pixel.hpp"
#include "objects/PixelCharge.hpp"
#include "objects/PropagatedCharge.hpp"

namespace allpix {
    /**
     * @ingroup Modules
     * @brief Module that directly converts propagated charges to charges on a pixel
     * @note This module supports parallelization
     *
     * This module does a simple direct mapping from propagated charges to the nearest pixel in the grid. It only considers
     * propagated charges within a certain distance from the implants and within the pixel grid, charges in the rest of the
     * sensor are ignored. The module combines all the propagated charges to a set of charges at a specific pixel.
     */
    class SimpleTransferModule : public Module {
    public:
        /**
         * @brief Constructor for this detector-specific module
         * @param config Configuration object for this module as retrieved from the steering file
         * @param messenger Pointer to the messenger object to allow binding to messages on the bus
         * @param detector Pointer to the detector for this module instance
         */
        SimpleTransferModule(Configuration& config, Messenger* messenger, std::shared_ptr<Detector> detector);

        /**
<<<<<<< HEAD
         * @brief Initialize - check for field configuration and implants
=======
         * @brief Initialize the module and check field configuration
>>>>>>> 0e843dc1
         */
        void init() override;

        /**
         * @brief Transfer the propagated charges to the pixels
         */
        void run(unsigned int) override;

        /**
         * @brief Display statistical summary
         */
        void finalize() override;

    private:
        Messenger* messenger_;
        std::shared_ptr<Detector> detector_;
        std::shared_ptr<DetectorModel> model_;

        /**
         * @brief Compare two pixels, necessary to store them in the a std::map
         */
        struct pixel_cmp {
            bool operator()(const Pixel::Index& p1, const Pixel::Index& p2) const {
                if(p1.x() == p2.x()) {
                    return p1.y() < p2.y();
                }
                return p1.x() < p2.x();
            }
        };

        // Message containing the propagated charges
        std::shared_ptr<PropagatedChargeMessage> propagated_message_;

        TH1D* drift_time_histo;

        // Flag whether to store output plots:
        bool output_plots_{};

        // Statistical information
        unsigned int total_transferred_charges_{};
        std::set<Pixel::Index, pixel_cmp> unique_pixels_;
    };
} // namespace allpix<|MERGE_RESOLUTION|>--- conflicted
+++ resolved
@@ -44,11 +44,7 @@
         SimpleTransferModule(Configuration& config, Messenger* messenger, std::shared_ptr<Detector> detector);
 
         /**
-<<<<<<< HEAD
          * @brief Initialize - check for field configuration and implants
-=======
-         * @brief Initialize the module and check field configuration
->>>>>>> 0e843dc1
          */
         void init() override;
 
